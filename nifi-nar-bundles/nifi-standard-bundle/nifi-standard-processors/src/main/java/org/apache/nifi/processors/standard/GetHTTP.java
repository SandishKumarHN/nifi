--- conflicted
+++ resolved
@@ -96,16 +96,11 @@
 
 @Tags({"get", "fetch", "poll", "http", "https", "ingest", "source", "input"})
 @InputRequirement(Requirement.INPUT_FORBIDDEN)
-<<<<<<< HEAD
 @CapabilityDescription("Fetches data from an HTTP or HTTPS URL and writes the data to the content of a FlowFile. Once the content has been fetched, the ETag and Last Modified "
-    + "dates are remembered (if the web server supports these concepts). This allows the Processor to fetch new data only if the remote data has changed. That is, once the "
-    + "content has been fetched from the given URL, it will not be fetched again until the content on the remote server changes.")
-=======
-@CapabilityDescription("Fetches a file via HTTP. If the HTTP server supports it, the Processor then stores the Last Modified time and the ETag "
-    + "so that data will not be pulled again until the remote data changes or until the state is cleared. Note that due to limitations on state "
+    + "dates are remembered (if the web server supports these concepts). This allows the Processor to fetch new data only if the remote data has changed or until the state is cleared. That is, "
+    + "once the content has been fetched from the given URL, it will not be fetched again until the content on the remote server changes. Note that due to limitations on state "
     + "management, stored \"last modified\" and etag fields never expire. If the URL in GetHttp uses Expression Language that is unbounded, there "
     + "is the potential for Out of Memory Errors to occur.")
->>>>>>> 16f18524
 @WritesAttributes({
     @WritesAttribute(attribute = "filename", description = "The filename is set to the name of the file on the remote server"),
     @WritesAttribute(attribute = "mime.type", description = "The MIME Type of the FlowFile, as reported by the HTTP Content-Type header")
